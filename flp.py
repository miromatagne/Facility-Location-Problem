--- conflicted
+++ resolved
@@ -75,22 +75,18 @@
 
     # Optimizer
     opt = pyo.SolverFactory('glpk')
-<<<<<<< HEAD
+    model.display()
     start = time.time()
     results = opt.solve(model, tee=True)  # reset timer as problem has been solved
     end = time.time()
     print(f"Resolution time: {end - start}")
     # model.display()
     print(f"Final solution: {pyo.value(model.obj)}")
-=======
-    results = opt.solve(model, tee=True)
-    model.display()
-    print(pyo.value(model.obj))
     for i in model.x:
         print(str(model.x[i]), model.x[i].value)
     for j in model.y:
         print(str(model.y[j]), model.y[j].value)
->>>>>>> 59544d5e
+
 
     # return (obj,x,y)
 
@@ -105,7 +101,6 @@
     # return (obj,x,y)
 
 
-<<<<<<< HEAD
 if __name__ == "__main__":
     # print(read_instance("FLP-100-20-0.txt"))
     if len(sys.argv) != 3:
@@ -114,8 +109,4 @@
     process = Process(target=solve_flp, name='Process_solve_flp', args=(sys.argv[1], sys.argv[2] == "--lp"))
     process.start()
     process.join(timeout=600)  # 10 minutes timeout
-    process.terminate()
-=======
-# print(read_instance("FLP-100-20-0.txt"))
-solve_flp("FLP-100-20-0.txt", False)
->>>>>>> 59544d5e
+    process.terminate()